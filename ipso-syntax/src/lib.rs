--- conflicted
+++ resolved
@@ -4,12 +4,8 @@
 pub mod r#type;
 
 use quickcheck::Arbitrary;
-<<<<<<< HEAD
+pub use r#type::Type;
 use std::{cmp::Ordering, hash::Hash, rc::Rc};
-=======
-pub use r#type::Type;
-use std::{hash::Hash, rc::Rc};
->>>>>>> b1142736
 
 #[derive(Debug, PartialEq, Eq, Clone)]
 pub struct Spanned<A> {
