--- conflicted
+++ resolved
@@ -140,19 +140,6 @@
             40 => Some(Self::Arrow),
             41 => Some(Self::FatArrow),
             42 => Some(Self::Dot),
-<<<<<<< HEAD
-            43 => Some(Self::Asterisk),
-            44 => Some(Self::Equals),
-            45 => Some(Self::Colon),
-            46 => Some(Self::Comma),
-            47 => Some(Self::Pipe),
-            48 => Some(Self::Underscore),
-            49 => Some(Self::Hyphen),
-            50 => Some(Self::Plus),
-            51 => Some(Self::Slash),
-            // 52 => Self::Indent(_),
-            53 => Some(Self::Dedent),
-=======
             43 => Some(Self::DotDot),
             44 => Some(Self::Asterisk),
             45 => Some(Self::Equals),
@@ -165,8 +152,6 @@
             52 => Some(Self::Slash),
             // 53 => Self::Indent(_),
             54 => Some(Self::Dedent),
-            55 => Some(Self::Space),
->>>>>>> 8bfb9ede
             _ => None,
         }
     }
@@ -216,19 +201,6 @@
             Self::Arrow => 40,
             Self::FatArrow => 41,
             Self::Dot => 42,
-<<<<<<< HEAD
-            Self::Asterisk => 43,
-            Self::Equals => 44,
-            Self::Colon => 45,
-            Self::Comma => 46,
-            Self::Pipe => 47,
-            Self::Underscore => 48,
-            Self::Hyphen => 49,
-            Self::Plus => 50,
-            Self::Slash => 51,
-            Self::Indent(_) => 52,
-            Self::Dedent => 53,
-=======
             Self::DotDot => 43,
             Self::Asterisk => 44,
             Self::Equals => 45,
@@ -241,8 +213,6 @@
             Self::Slash => 52,
             Self::Indent(_) => 53,
             Self::Dedent => 54,
-            Self::Space => 55,
->>>>>>> 8bfb9ede
         }
     }
 
