mod test;

use ipso_syntax::Keyword;
use quickcheck::Arbitrary;
use std::rc::Rc;

#[derive(PartialEq, Eq, PartialOrd, Ord, Hash, Debug, Clone)]
pub enum Relation {
    Gt,
    Gte,
    Eq,
}

impl Arbitrary for Relation {
    fn arbitrary(g: &mut quickcheck::Gen) -> Self {
        let vals = &[Relation::Gt, Relation::Gte, Relation::Eq];
        g.choose(vals).unwrap().clone()
    }
}

#[derive(PartialEq, Eq, PartialOrd, Ord, Hash, Debug, Clone)]
pub enum Name {
    Unexpected,
    Comment,
    Ctor,
    Ident,
    Keyword(Keyword),
    Int,
    DoubleQuote,
    Dollar,
    DollarLBrace,
    String,
    SingleQuote,
    Char,
    LBrace,
    RBrace,
    LParen,
    RParen,
    LBracket,
    RBracket,
    LAngle,
    RAngle,
    Backslash,
    LeftArrow,
    Arrow,
    FatArrow,
    Dot,
    DotDot,
    Asterisk,
    Equals,
    Colon,
    Comma,
    Pipe,
    Underscore,
    Hyphen,
    Plus,
    Slash,
    Indent(Relation, usize),
    Dedent,
    Eof,
}

impl Arbitrary for Name {
    fn arbitrary(g: &mut quickcheck::Gen) -> Self {
        let vals = &[
            Name::Unexpected,
            Name::Comment,
            Name::Ctor,
            Name::Ident,
            Name::Keyword(Keyword::arbitrary(g)),
            Name::Int,
            Name::DoubleQuote,
            Name::Dollar,
            Name::DollarLBrace,
            Name::String,
            Name::SingleQuote,
            Name::Char,
            Name::LBrace,
            Name::RBrace,
            Name::LParen,
            Name::RParen,
            Name::LBracket,
            Name::RBracket,
            Name::LAngle,
            Name::RAngle,
            Name::Backslash,
            Name::LeftArrow,
            Name::Arrow,
            Name::FatArrow,
            Name::Dot,
            Name::DotDot,
            Name::Asterisk,
            Name::Equals,
            Name::Colon,
            Name::Comma,
            Name::Pipe,
            Name::Underscore,
            Name::Hyphen,
            Name::Plus,
            Name::Slash,
            Name::Indent(Relation::arbitrary(g), usize::arbitrary(g)),
            Name::Dedent,
        ];
        g.choose(vals).unwrap().clone()
    }
}

impl Name {
    pub fn num_variants() -> usize {
        37 + Keyword::num_variants()
    }

    pub fn from_int(ix: usize) -> Option<Self> {
        match ix {
            0 => Some(Self::Unexpected),
            1 => Some(Self::Comment),
            2 => Some(Self::Ctor),
            3 => Some(Self::Ident),
            4 => Some(Self::Keyword(Keyword::Case)),
            5 => Some(Self::Keyword(Keyword::Of)),
            6 => Some(Self::Keyword(Keyword::If)),
            7 => Some(Self::Keyword(Keyword::Then)),
            8 => Some(Self::Keyword(Keyword::Else)),
            9 => Some(Self::Keyword(Keyword::True)),
            10 => Some(Self::Keyword(Keyword::False)),
            11 => Some(Self::Keyword(Keyword::Import)),
            12 => Some(Self::Keyword(Keyword::As)),
            13 => Some(Self::Keyword(Keyword::From)),
            14 => Some(Self::Keyword(Keyword::Type)),
            15 => Some(Self::Keyword(Keyword::Class)),
            16 => Some(Self::Keyword(Keyword::Instance)),
            17 => Some(Self::Keyword(Keyword::Where)),
            18 => Some(Self::Keyword(Keyword::Let)),
            19 => Some(Self::Keyword(Keyword::In)),
            20 => Some(Self::Keyword(Keyword::Comp)),
            21 => Some(Self::Keyword(Keyword::Return)),
            22 => Some(Self::Keyword(Keyword::Bind)),
            23 => Some(Self::Int),
            24 => Some(Self::DoubleQuote),
            25 => Some(Self::Dollar),
            26 => Some(Self::DollarLBrace),
            27 => Some(Self::String),
            28 => Some(Self::SingleQuote),
            29 => Some(Self::Char),
            30 => Some(Self::LBrace),
            31 => Some(Self::RBrace),
            32 => Some(Self::LParen),
            33 => Some(Self::RParen),
            34 => Some(Self::LBracket),
            35 => Some(Self::RBracket),
            36 => Some(Self::LAngle),
            37 => Some(Self::RAngle),
            38 => Some(Self::Backslash),
            39 => Some(Self::LeftArrow),
            40 => Some(Self::Arrow),
            41 => Some(Self::FatArrow),
            42 => Some(Self::Dot),
            43 => Some(Self::DotDot),
            44 => Some(Self::Asterisk),
            45 => Some(Self::Equals),
            46 => Some(Self::Colon),
            47 => Some(Self::Comma),
            48 => Some(Self::Pipe),
            49 => Some(Self::Underscore),
            50 => Some(Self::Hyphen),
            51 => Some(Self::Plus),
            52 => Some(Self::Slash),
            // 53 => Self::Indent(_),
            54 => Some(Self::Dedent),
            55 => Some(Self::Eof),
            _ => None,
        }
    }

    pub fn to_int(&self) -> usize {
        match self {
            Self::Unexpected => 0,
            Self::Comment => 1,
            Self::Ctor => 2,
            Self::Ident => 3,
            Self::Keyword(Keyword::Case) => 4,
            Self::Keyword(Keyword::Of) => 5,
            Self::Keyword(Keyword::If) => 6,
            Self::Keyword(Keyword::Then) => 7,
            Self::Keyword(Keyword::Else) => 8,
            Self::Keyword(Keyword::True) => 9,
            Self::Keyword(Keyword::False) => 10,
            Self::Keyword(Keyword::Import) => 11,
            Self::Keyword(Keyword::As) => 12,
            Self::Keyword(Keyword::From) => 13,
            Self::Keyword(Keyword::Type) => 14,
            Self::Keyword(Keyword::Class) => 15,
            Self::Keyword(Keyword::Instance) => 16,
            Self::Keyword(Keyword::Where) => 17,
            Self::Keyword(Keyword::Let) => 18,
            Self::Keyword(Keyword::In) => 19,
            Self::Keyword(Keyword::Comp) => 20,
            Self::Keyword(Keyword::Return) => 21,
            Self::Keyword(Keyword::Bind) => 22,
            Self::Int => 23,
            Self::DoubleQuote => 24,
            Self::Dollar => 25,
            Self::DollarLBrace => 26,
            Self::String => 27,
            Self::SingleQuote => 28,
            Self::Char => 29,
            Self::LBrace => 30,
            Self::RBrace => 31,
            Self::LParen => 32,
            Self::RParen => 33,
            Self::LBracket => 34,
            Self::RBracket => 35,
            Self::LAngle => 36,
            Self::RAngle => 37,
            Self::Backslash => 38,
            Self::LeftArrow => 39,
            Self::Arrow => 40,
            Self::FatArrow => 41,
            Self::Dot => 42,
            Self::DotDot => 43,
            Self::Asterisk => 44,
            Self::Equals => 45,
            Self::Colon => 46,
            Self::Comma => 47,
            Self::Pipe => 48,
            Self::Underscore => 49,
            Self::Hyphen => 50,
            Self::Plus => 51,
            Self::Slash => 52,
            Self::Indent(_, _) => 53,
            Self::Dedent => 54,
            Self::Eof => 55,
        }
    }

    pub fn render(&self) -> String {
        match self {
            Name::Unexpected => String::from("unexpected"),
            Name::Ident => String::from("identifier"),
            Name::Keyword(keyword) => String::from(keyword.to_string()),
            Name::Int => String::from("integer"),
            Name::Comment => String::from("comment"),
            Name::DoubleQuote => String::from("'\"'"),
            Name::Dollar => String::from("'$'"),
            Name::DollarLBrace => String::from("'${'"),
            Name::String => String::from("string"),
            Name::SingleQuote => String::from("'"),
            Name::Char => String::from("character"),
            Name::LBrace => String::from("'{'"),
            Name::RBrace => String::from("'}'"),
            Name::LParen => String::from("'('"),
            Name::RParen => String::from("')'"),
            Name::LBracket => String::from("'['"),
            Name::RBracket => String::from("']'"),
            Name::Backslash => String::from("'\\'"),
            Name::LeftArrow => String::from("'<-'"),
            Name::Arrow => String::from("'->'"),
            Name::FatArrow => String::from("'=>'"),
            Name::Dot => String::from("'.'"),
            Name::DotDot => String::from("'..'"),
            Name::Asterisk => String::from("'*'"),
            Name::Equals => String::from("'='"),
            Name::Colon => String::from("':'"),
            Name::Comma => String::from("','"),
            Name::Underscore => String::from("'_'"),
            Name::Hyphen => String::from("'-'"),
            Name::Plus => String::from("'+'"),
            Name::Slash => String::from("'/'"),
            Name::Indent(relation, n) => {
                format!(
                    "indent ({} {})",
                    match relation {
                        Relation::Gt => ">",
                        Relation::Gte => ">=",
                        Relation::Eq => "==",
                    },
                    n
                )
            }
            Name::Dedent => String::from("dedent"),
            Name::Ctor => String::from("constructor"),
            Name::Pipe => String::from("'|'"),
            Name::LAngle => String::from("'<'"),
            Name::RAngle => String::from("'>'"),
            Name::Eof => String::from("end of input"),
        }
    }
}

#[derive(Debug, PartialEq, Eq, Clone, Hash, PartialOrd, Ord)]
pub enum Data {
    Unexpected(char),
    Eof,

    Comment { length: usize },

    Ctor,
    Ident(Rc<str>),
    Int { value: usize, length: usize },

    DoubleQuote,
    Dollar,
    DollarLBrace,
    String { value: String, length: usize },

    SingleQuote,
    Char { value: char, length: usize },

    LBrace,
    RBrace,
    LParen,
    RParen,
    LBracket,
    RBracket,
    LAngle,
    RAngle,

    Backslash,
    LeftArrow,
    Arrow,
    FatArrow,

    Dot,
    DotDot,

    Asterisk,

    Equals,
    Colon,

    Comma,
    Pipe,

    Underscore,

    Hyphen,
    Plus,
    Slash,
}

impl Data {
<<<<<<< HEAD
=======
    pub fn render(&self) -> String {
        match self {
            Data::Unexpected(_) => String::from("unexpected"),
            Data::Eof => String::from("end of input"),
            Data::Ident(s) => {
                if s.is_empty() {
                    String::from("identifier")
                } else {
                    format!("\"{}\"", s)
                }
            }
            Data::Int { value, length } => {
                if *length == 0 {
                    String::from("integer")
                } else {
                    format!("\"{}\"", value)
                }
            }
            Data::Comment { .. } => String::from("comment"),
            Data::DoubleQuote => String::from("'\"'"),
            Data::Dollar => String::from("'$'"),
            Data::DollarLBrace => String::from("'${'"),
            Data::String { value, .. } => format!("{:?}", value),
            Data::SingleQuote => String::from("'"),
            Data::Char { value, .. } => format!("'{}'", value),
            Data::LBrace => String::from("'{'"),
            Data::RBrace => String::from("'}'"),
            Data::LParen => String::from("'('"),
            Data::RParen => String::from("')'"),
            Data::LBracket => String::from("'['"),
            Data::RBracket => String::from("']'"),
            Data::Backslash => String::from("'\\'"),
            Data::LeftArrow => String::from("'<-'"),
            Data::Arrow => String::from("'->'"),
            Data::FatArrow => String::from("'=>'"),
            Data::Dot => String::from("'.'"),
            Data::DotDot => String::from("'..'"),
            Data::Asterisk => String::from("'*'"),
            Data::Equals => String::from("'='"),
            Data::Colon => String::from("':'"),
            Data::Comma => String::from("','"),
            Data::Underscore => String::from("'_'"),
            Data::Hyphen => String::from("'-'"),
            Data::Plus => String::from("'+'"),
            Data::Slash => String::from("'/'"),
            Data::Ctor => String::from("constructor"),
            Data::Pipe => String::from("'|'"),
            Data::LAngle => String::from("'<'"),
            Data::RAngle => String::from("'>'"),
        }
    }

>>>>>>> 386a9abe
    pub fn length(&self) -> usize {
        match self {
            Data::Unexpected(_) => 1,
            Data::Eof => 0,
            Data::Comment { length } => *length,
            Data::Ident(s) => s.len(),
            Data::Int { value: _, length } => *length,
            Data::LBrace => 1,
            Data::RBrace => 1,
            Data::LParen => 1,
            Data::RParen => 1,
            Data::LBracket => 1,
            Data::RBracket => 1,
            Data::Backslash => 1,
            Data::LeftArrow => 2,
            Data::Arrow => 2,
            Data::FatArrow => 2,
            Data::Dot => 1,
            Data::DotDot => 2,
            Data::Asterisk => 1,
            Data::Equals => 1,
            Data::Colon => 1,
            Data::Comma => 1,
            Data::Underscore => 1,
            Data::Hyphen => 1,
            Data::Plus => 1,
            Data::Slash => 1,
            Data::DoubleQuote => 1,
            Data::SingleQuote => 1,
            Data::Dollar => 1,
            Data::DollarLBrace => 2,
            Data::String { length, .. } => *length,
            Data::Char { length, .. } => *length,
            Data::Pipe => 1,
            Data::LAngle => 1,
            Data::RAngle => 1,

            Data::Ctor => panic!("Data::Ctor.len()"),
        }
    }

    pub fn name(&self) -> Name {
        match self {
            Data::Unexpected(_) => Name::Unexpected,
            Data::Eof => Name::Eof,
            Data::Comment { .. } => Name::Comment,
            Data::Ctor => Name::Ctor,
            Data::Ident(_) => Name::Ident,
            Data::Int { .. } => Name::Int,
            Data::DoubleQuote => Name::DoubleQuote,
            Data::Dollar => Name::Dollar,
            Data::DollarLBrace => Name::DollarLBrace,
            Data::String { .. } => Name::String,
            Data::SingleQuote => Name::SingleQuote,
            Data::Char { .. } => Name::Char,
            Data::LBrace => Name::LBrace,
            Data::RBrace => Name::RBrace,
            Data::LParen => Name::LParen,
            Data::RParen => Name::RParen,
            Data::LBracket => Name::LBracket,
            Data::RBracket => Name::RBracket,
            Data::LAngle => Name::LAngle,
            Data::RAngle => Name::RAngle,
            Data::Backslash => Name::Backslash,
            Data::LeftArrow => Name::LeftArrow,
            Data::Arrow => Name::Arrow,
            Data::FatArrow => Name::FatArrow,
            Data::Dot => Name::Dot,
            Data::DotDot => Name::DotDot,
            Data::Asterisk => Name::Asterisk,
            Data::Equals => Name::Equals,
            Data::Colon => Name::Colon,
            Data::Comma => Name::Comma,
            Data::Pipe => Name::Pipe,
            Data::Underscore => Name::Underscore,
            Data::Hyphen => Name::Hyphen,
            Data::Plus => Name::Plus,
            Data::Slash => Name::Slash,
        }
    }
}

#[derive(Debug, PartialEq, Eq)]
pub struct Token {
    /// The token's position in the input stream, in bytes
    pub pos: usize,

    /// The token's column
    ///
    /// To facilitate indentation-sensitive parsing, an input stream is divided
    /// into rows and columns. Rows are terminated by the '\\n' character. The
    /// token's column is the position at which it can be found in the row, starting
    /// from 0.
    ///
    /// References:
    ///
    /// > Adams, M. D. (2013).
    /// > Principled parsing for indentation-sensitive languages: revisiting landin's offside rule.
    /// > ACM SIGPLAN Notices, 48(1), 511-522.
    pub column: usize,

    pub data: Data,
}<|MERGE_RESOLUTION|>--- conflicted
+++ resolved
@@ -339,61 +339,6 @@
 }
 
 impl Data {
-<<<<<<< HEAD
-=======
-    pub fn render(&self) -> String {
-        match self {
-            Data::Unexpected(_) => String::from("unexpected"),
-            Data::Eof => String::from("end of input"),
-            Data::Ident(s) => {
-                if s.is_empty() {
-                    String::from("identifier")
-                } else {
-                    format!("\"{}\"", s)
-                }
-            }
-            Data::Int { value, length } => {
-                if *length == 0 {
-                    String::from("integer")
-                } else {
-                    format!("\"{}\"", value)
-                }
-            }
-            Data::Comment { .. } => String::from("comment"),
-            Data::DoubleQuote => String::from("'\"'"),
-            Data::Dollar => String::from("'$'"),
-            Data::DollarLBrace => String::from("'${'"),
-            Data::String { value, .. } => format!("{:?}", value),
-            Data::SingleQuote => String::from("'"),
-            Data::Char { value, .. } => format!("'{}'", value),
-            Data::LBrace => String::from("'{'"),
-            Data::RBrace => String::from("'}'"),
-            Data::LParen => String::from("'('"),
-            Data::RParen => String::from("')'"),
-            Data::LBracket => String::from("'['"),
-            Data::RBracket => String::from("']'"),
-            Data::Backslash => String::from("'\\'"),
-            Data::LeftArrow => String::from("'<-'"),
-            Data::Arrow => String::from("'->'"),
-            Data::FatArrow => String::from("'=>'"),
-            Data::Dot => String::from("'.'"),
-            Data::DotDot => String::from("'..'"),
-            Data::Asterisk => String::from("'*'"),
-            Data::Equals => String::from("'='"),
-            Data::Colon => String::from("':'"),
-            Data::Comma => String::from("','"),
-            Data::Underscore => String::from("'_'"),
-            Data::Hyphen => String::from("'-'"),
-            Data::Plus => String::from("'+'"),
-            Data::Slash => String::from("'/'"),
-            Data::Ctor => String::from("constructor"),
-            Data::Pipe => String::from("'|'"),
-            Data::LAngle => String::from("'<'"),
-            Data::RAngle => String::from("'>'"),
-        }
-    }
-
->>>>>>> 386a9abe
     pub fn length(&self) -> usize {
         match self {
             Data::Unexpected(_) => 1,
