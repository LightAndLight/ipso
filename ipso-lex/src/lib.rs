#[cfg(test)]
mod test;

pub mod token;

use std::{rc::Rc, str::Chars};
use token::Token;

enum Mode {
    String,
    Char,
    Ident,
    Normal,
}

pub struct Lexer<'input> {
    pos: usize,
    column: usize,
    current: Option<char>,
    input: Chars<'input>,
    mode: Vec<Mode>,
}

fn is_ident_start(c: char) -> bool {
    ('a'..='z').contains(&c) || ('A'..='Z').contains(&c) || c == '_'
}

fn is_ident_continue(c: char) -> bool {
    ('a'..='z').contains(&c) || ('A'..='Z').contains(&c) || ('0'..='9').contains(&c) || c == '_'
}

impl<'input> Lexer<'input> {
    pub fn new(input: &str) -> Lexer {
        let mut input = input.chars();
        Lexer {
            pos: 0,
            column: 0,
            current: input.next(),
            input,
            mode: vec![Mode::Normal],
        }
    }

    fn consume(&mut self) {
        self.current = self.input.next();
        self.pos += 1;
        self.column += 1;
    }

    fn consume_newline(&mut self) {
        self.current = self.input.next();
        self.pos += 1;
        self.column = 0;
    }
}

impl<'input> Iterator for Lexer<'input> {
    type Item = Token;

    fn next(&mut self) -> Option<Token> {
        let pos = self.pos;
        let column = self.column;

        match self.current {
            None => None,
            Some(c) => match &self.mode[self.mode.len() - 1] {
                Mode::Ident => {
                    if is_ident_start(c) {
                        self.consume();
                        let mut ident = String::new();
                        ident.push(c);
                        loop {
                            match self.current {
                                Some(c) if is_ident_continue(c) => {
                                    self.consume();
                                    ident.push(c);
                                }
                                _ => break,
                            }
                        }
                        let _ = self.mode.pop().unwrap();
                        Some(Token {
                            data: token::Data::Ident(Rc::from(ident)),
                            pos,
                            column,
                        })
                    } else {
                        Some(Token {
                            data: token::Data::Unexpected(c),
                            pos,
                            column,
                        })
                    }
                }
                Mode::String => match c {
                    '"' => {
                        self.consume();
                        let _ = self.mode.pop().unwrap();
                        Some(Token {
                            data: token::Data::DoubleQuote,
                            pos,
                            column,
                        })
                    }
                    '$' => {
                        self.consume();

                        match self.current {
                            Some(c) if c == '{' => {
                                self.consume();
                                self.mode.push(Mode::Normal);
                                Some(Token {
                                    data: token::Data::DollarLBrace,
                                    pos,
                                    column,
                                })
                            }
                            _ => {
                                self.mode.push(Mode::Ident);
                                Some(Token {
                                    data: token::Data::Dollar,
                                    pos,
                                    column,
                                })
                            }
                        }
                    }
                    _ => {
                        let mut str = String::new();
                        let mut textual_len: usize = 0;

                        loop {
                            match self.current {
                                None => {
                                    break;
                                }
                                Some(c) => match c {
                                    '$' | '"' => {
                                        break;
                                    }
                                    '\\' => {
                                        textual_len += 1;
                                        self.consume();
                                        match self.current {
                                            None => {
                                                return Some(Token {
                                                    data: token::Data::Unexpected('\\'),
                                                    pos: self.pos,
                                                    column: self.column,
                                                })
                                            }
                                            Some(c) => match c {
                                                '$' | '"' => {
                                                    textual_len += 1;
                                                    self.consume();
                                                    str.push(c);
                                                }
                                                'n' => {
                                                    textual_len += 1;
                                                    self.consume();
                                                    str.push('\n');
                                                }
                                                't' => {
                                                    textual_len += 1;
                                                    self.consume();
                                                    str.push('\t');
                                                }
                                                _ => {
                                                    return Some(Token {
                                                        data: token::Data::Unexpected('\\'),
                                                        pos: self.pos,
                                                        column: self.column,
                                                    });
                                                }
                                            },
                                        }
                                    }
                                    c => {
                                        textual_len += 1;
                                        self.consume();
                                        str.push(c);
                                    }
                                },
                            }
                        }

                        Some(Token {
                            data: token::Data::String {
                                value: str,
                                length: textual_len,
                            },
                            pos,
                            column,
                        })
                    }
                },
                Mode::Char => match c {
                    '\'' => {
                        self.consume();
                        let _ = self.mode.pop().unwrap();
                        Some(Token {
                            data: token::Data::SingleQuote,
                            pos,
                            column,
                        })
                    }
                    _ => {
                        let char;
                        let mut textual_len: usize = 0;

                        match self.current {
                            None => {
                                char = None;
                            }
                            Some(c) => match c {
                                '\\' => {
                                    textual_len += 1;
                                    self.consume();
                                    match self.current {
                                        None => {
                                            return Some(Token {
                                                data: token::Data::Unexpected('\\'),
                                                pos: self.pos,
                                                column: self.column,
                                            })
                                        }
                                        Some(c) => match c {
                                            '\'' | '\\' => {
                                                textual_len += 1;
                                                self.consume();
                                                char = Some(c);
                                            }
                                            'n' => {
                                                textual_len += 1;
                                                self.consume();
                                                char = Some('\n');
                                            }
                                            't' => {
                                                textual_len += 1;
                                                self.consume();
                                                char = Some('\t');
                                            }
                                            _ => {
                                                return Some(Token {
                                                    data: token::Data::Unexpected('\\'),
                                                    pos: self.pos,
                                                    column: self.column,
                                                });
                                            }
                                        },
                                    }
                                }
                                c => {
                                    textual_len += 1;
                                    self.consume();
                                    char = Some(c);
                                }
                            },
                        }

                        char.map(|value| Token {
                            data: token::Data::Char {
                                value,
                                length: textual_len,
                            },
                            pos,
                            column,
                        })
                    }
                },
                Mode::Normal => match c {
                    '\n' => {
                        self.consume_newline();
                        self.next()
                    }
                    '#' => {
                        self.consume();
                        let mut textual_length = 1;

                        match self.current {
                            None => return None,
                            Some(c) => {
                                let mut c = c;
                                while c != '\n' {
                                    self.consume();
                                    textual_length += 1;
                                    match self.current {
                                        None => return None,
                                        Some(new_c) => {
                                            c = new_c;
                                        }
                                    }
                                }
                            }
                        }

                        Some(Token {
                            data: token::Data::Comment {
                                length: textual_length,
                            },
                            pos,
                            column,
                        })
                    }
                    '"' => {
                        self.consume();
                        self.mode.push(Mode::String);
                        Some(Token {
                            data: token::Data::DoubleQuote,
                            pos,
                            column,
                        })
                    }
                    '\'' => {
                        self.consume();
                        self.mode.push(Mode::Char);
                        Some(Token {
                            data: token::Data::SingleQuote,
                            pos,
                            column,
                        })
                    }
                    ' ' => {
                        self.consume();
                        self.next()
                    }
                    '{' => {
                        self.consume();
                        self.mode.push(Mode::Normal);
                        Some(Token {
                            data: token::Data::LBrace,
                            pos,
                            column,
                        })
                    }
                    '}' => {
                        self.consume();
                        let _ = self.mode.pop().unwrap();
                        Some(Token {
                            data: token::Data::RBrace,
                            pos,
                            column,
                        })
                    }
                    '(' => {
                        self.consume();
                        Some(Token {
                            data: token::Data::LParen,
                            pos,
                            column,
                        })
                    }
                    ')' => {
                        self.consume();
                        Some(Token {
                            data: token::Data::RParen,
                            pos,
                            column,
                        })
                    }
                    '[' => {
                        self.consume();
                        Some(Token {
                            data: token::Data::LBracket,
                            pos,
                            column,
                        })
                    }
                    ']' => {
                        self.consume();
                        Some(Token {
                            data: token::Data::RBracket,
                            pos,
                            column,
                        })
                    }
                    '<' => {
                        self.consume();
                        if let Some('-') = self.current {
                            self.consume();
                            Some(Token {
                                data: token::Data::LeftArrow,
                                pos,
                                column,
                            })
                        } else {
                            Some(Token {
                                data: token::Data::LAngle,
                                pos,
                                column,
                            })
                        }
                    }
                    '>' => {
                        self.consume();
                        Some(Token {
                            data: token::Data::RAngle,
                            pos,
                            column,
                        })
                    }
                    '|' => {
                        self.consume();
                        Some(Token {
                            data: token::Data::Pipe,
                            pos,
                            column,
                        })
                    }
                    ',' => {
                        self.consume();
                        Some(Token {
                            data: token::Data::Comma,
                            pos,
                            column,
                        })
                    }
                    ':' => {
                        self.consume();
                        Some(Token {
                            data: token::Data::Colon,
                            pos,
                            column,
                        })
                    }
                    '.' => {
                        self.consume();
<<<<<<< HEAD
                        Some(Token {
                            data: token::Data::Dot,
                            pos,
                            column,
                        })
=======

                        match self.current {
                            Some(c) if c == '.' => {
                                self.consume();
                                Some(Token {
                                    data: token::Data::DotDot,
                                    pos,
                                })
                            }
                            _ => Some(Token {
                                data: token::Data::Dot,
                                pos,
                            }),
                        }
>>>>>>> 8bfb9ede
                    }
                    '=' => {
                        self.consume();
                        match self.current {
                            Some('>') => {
                                self.consume();

                                Some(Token {
                                    data: token::Data::FatArrow,
                                    pos,
                                    column,
                                })
                            }
                            _ => Some(Token {
                                data: token::Data::Equals,
                                pos,
                                column,
                            }),
                        }
                    }
                    '-' => {
                        self.consume();
                        match self.current {
                            Some('>') => {
                                self.consume();

                                Some(Token {
                                    data: token::Data::Arrow,
                                    pos,
                                    column,
                                })
                            }
                            _ => Some(Token {
                                data: token::Data::Hyphen,
                                pos,
                                column,
                            }),
                        }
                    }
                    '+' => {
                        self.consume();
                        Some(Token {
                            data: token::Data::Plus,
                            pos,
                            column,
                        })
                    }
                    '/' => {
                        self.consume();
                        Some(Token {
                            data: token::Data::Slash,
                            pos,
                            column,
                        })
                    }
                    '\\' => {
                        self.consume();
                        Some(Token {
                            data: token::Data::Backslash,
                            pos,
                            column,
                        })
                    }
                    '*' => {
                        self.consume();
                        Some(Token {
                            data: token::Data::Asterisk,
                            pos,
                            column,
                        })
                    }
                    '_' => {
                        self.consume();
                        Some(Token {
                            data: token::Data::Underscore,
                            pos,
                            column,
                        })
                    }
                    _ if is_ident_start(c) => {
                        self.consume();
                        let mut ident = String::new();
                        ident.push(c);
                        loop {
                            match self.current {
                                Some(c) if is_ident_continue(c) => {
                                    self.consume();
                                    ident.push(c);
                                }
                                _ => break,
                            }
                        }
                        Some(Token {
                            data: token::Data::Ident(Rc::from(ident)),
                            pos,
                            column,
                        })
                    }
                    _ if c.is_digit(10) => {
                        self.consume();
                        let mut length = 1;
                        let mut value: usize = c.to_digit(10).unwrap() as usize;
                        while let Some(n) = self.current.and_then(|cur| cur.to_digit(10)) {
                            self.consume();
                            value *= 10;
                            value += n as usize;
                            length += 1;
                        }
                        Some(Token {
                            data: token::Data::Int { value, length },
                            pos,
                            column,
                        })
                    }
                    _ => {
                        self.consume();
                        Some(Token {
                            data: token::Data::Unexpected(c),
                            pos,
                            column,
                        })
                    }
                },
            },
        }
    }
}<|MERGE_RESOLUTION|>--- conflicted
+++ resolved
@@ -425,13 +425,6 @@
                     }
                     '.' => {
                         self.consume();
-<<<<<<< HEAD
-                        Some(Token {
-                            data: token::Data::Dot,
-                            pos,
-                            column,
-                        })
-=======
 
                         match self.current {
                             Some(c) if c == '.' => {
@@ -439,14 +432,15 @@
                                 Some(Token {
                                     data: token::Data::DotDot,
                                     pos,
+                                    column,
                                 })
                             }
                             _ => Some(Token {
                                 data: token::Data::Dot,
                                 pos,
+                                column,
                             }),
                         }
->>>>>>> 8bfb9ede
                     }
                     '=' => {
                         self.consume();
