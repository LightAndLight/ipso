--- conflicted
+++ resolved
@@ -946,7 +946,6 @@
     pattern_record_fields ::=
       ident [',' pattern_record_fields]
       '..' ident
-<<<<<<< HEAD
     */
     fn pattern_record_fields(
         &mut self,
@@ -963,35 +962,6 @@
                         self.indent_gte(|| self.token(&token::Data::Comma)),
                         self.pattern_record_fields(names)
                     )
-=======
-     */
-    fn pattern_record(&mut self) -> ParseResult<Pattern> {
-        fn pattern_record_fields(
-            parser: &mut Parser,
-            names: &mut Vec<Spanned<String>>,
-        ) -> ParseResult<Option<Spanned<String>>> {
-            choices!(
-                parser,
-                keep_left!(spanned!(parser, parser.ident_owned()), parser.spaces()).and_then(
-                    |name| {
-                        names.push(name);
-                        optional!(
-                            parser,
-                            keep_right!(
-                                keep_left!(parser.token(&token::Data::Comma), parser.spaces()),
-                                pattern_record_fields(parser, names)
-                            )
-                        )
-                        .map(|m_rest| match m_rest {
-                            None => None,
-                            Some(rest) => rest,
-                        })
-                    }
-                ),
-                keep_right!(
-                    keep_left!(parser.token(&token::Data::DotDot), parser.spaces()),
-                    keep_left!(spanned!(parser, parser.ident_owned()), parser.spaces()).map(Some)
->>>>>>> 8bfb9ede
                 )
                 .map(|m_rest| match m_rest {
                     None => None,
@@ -1000,10 +970,7 @@
             }),
             // '..' ident
             keep_right!(
-                keep_left!(
-                    keep_left!(self.token(&token::Data::Dot), self.token(&token::Data::Dot)),
-                    self.spaces()
-                ),
+                keep_left!(self.token(&token::Data::DotDot), self.spaces()),
                 keep_left!(spanned!(self, self.ident_owned()), self.spaces()).map(Some)
             )
         )
