--- conflicted
+++ resolved
@@ -1,30 +1,8 @@
-<<<<<<< HEAD
 import array
-import io
 import string
 
-parseDigit : Char -> < Err | Ok(Int) >
+parseDigit : Char -> (| Err, Ok(Int) |)
 parseDigit c =
-=======
-strip : String -> String
-strip = filterString (\c -> c != '\n')
-
-deleteAt : Int -> Array a -> Array a
-deleteAt target arr = 
-  if target < lengthArray arr
-  then
-    generateArray 
-      (lengthArray arr - 1) 
-      (\ix ->
-        if ix < target
-        then indexArray ix arr
-        else indexArray (ix + 1) arr
-      )
-  else arr
-
-readDigit : Char -> (| Err : (), Ok : Int |)
-readDigit c =
->>>>>>> 5fe789e9
   case c of
     '0' -> Ok(0)
     '1' -> Ok(1)
@@ -38,84 +16,47 @@
     '9' -> Ok(9)
     _ -> Err
 
-<<<<<<< HEAD
-parseInt : String -> < Err | Ok(Int) >
+parseInt : String -> (| Err, Ok(Int) |)
 parseInt str =
   if str == ""
   then Err
-=======
-readInt : String -> (| Err : (), Ok : Int |)
-readInt str =
-  if str == ""
-  then Err ()
->>>>>>> 5fe789e9
   else
     string.foldl
       (\acc el ->
         case acc of
-<<<<<<< HEAD
           Err -> Err
           Ok(val) ->
             case parseDigit el of
               Err -> Err
               Ok(n) -> Ok(10 * val + n)
-=======
-          Err err -> Err err
-          Ok val ->
-            case readDigit el of
-              Err err -> Err err
-              Ok n -> Ok (10 * val + n)
->>>>>>> 5fe789e9
       )
       Ok(0)
       str
 
-type Command =
-  < Quit
-  | Help
-  | List
-  | Add{ item : String }
-  | Delete{ index : Int }
-  | Invalid{ input : String }
-  >
+type Command = (|
+  Quit,
+  Help,
+  List,
+  Add{ item : String },
+  Delete{ index : Int },
+  Invalid{ input : String }
+|)
 
 parseCommand :
   String ->
-<<<<<<< HEAD
   Command
 parseCommand line =
-  case string.rstrip line |> string.split " " of
+  let stripped = string.rstrip line in
+  case string.split " " stripped of
     ["quit"] -> Quit
     ["help"] -> Help
     ["list"] -> List
-    ["add", item] -> Add{ item } 
-    ["delete", value] -> 
+    ["add", item] -> Add{ item }
+    ["delete", value] ->
       case parseInt value of
         Err -> Invalid{ input = stripped }
         Ok(index) -> Delete{ index }
     _ -> Invalid{ input = stripped }
-=======
-  (|
-    Quit : (),
-    Help : (),
-    Add : String,
-    List : (),
-    Delete : Int,
-    Invalid : String
-  |)
-parseCommand line =
-  let stripped = strip line in
-  let lines = splitString ' ' stripped in
-  if lengthArray lines == 1 && indexArray 0 lines == "quit" then Quit ()
-  else if lengthArray lines == 1 && indexArray 0 lines == "help" then Help ()
-  else if lengthArray lines == 1 && indexArray 0 lines == "list" then List ()
-  else if lengthArray lines == 2 && indexArray 0 lines == "add" then Add (indexArray 1 lines)
-  else if lengthArray lines == 2 && indexArray 0 lines == "delete" then
-    case readInt (indexArray 1 lines) of
-      Err err -> Invalid stripped
-      Ok n -> Delete n
-  else Invalid stripped
->>>>>>> 5fe789e9
 
 writeTodos : Array String -> IO ()
 writeTodos todos =
@@ -132,15 +73,14 @@
       todos
 
 runCommand :
-<<<<<<< HEAD
   Command ->
   Array String ->
-  IO < Continue{ todos : Array String } | Quit >
+  IO (| Continue{ todos : Array String }, Quit |)
 runCommand cmd todos =
   case cmd of
     Quit ->
       pure Quit
-    Help -> 
+    Help ->
       comp
         println "help - display this message"
         println "quit - exit the application"
@@ -160,53 +100,19 @@
         pure Continue{ todos }
     Delete{ index } ->
       pure Continue{ todos = array.delete index todos }
-=======
-  (| Quit : (), Help : (), Add : String, List : (), Delete : Int, Invalid : String |) ->
-  Array String ->
-  IO (| Continue : Array String, Quit : () |)
-runCommand cmd todos =
-  case cmd of
-    Quit x ->
-      pure (Quit ())
-    Help x -> 
-      comp
-        println "help - display this message"
-        println "quit - exit the application"
-        println "list - display the todolist"
-        println "add STRING - add a task to the list"
-        println "delete INT - delete a task from the list"
-        pure (Continue todos)
-    Add todo ->
-      pure (Continue (snocArray todos todo))
-    List x ->
-      mapIO
-        (\_ -> Continue todos)
-        (writeTodos todos)
-    Invalid x ->
-      mapIO
-        (\_ -> Continue todos)
-        (println "error: invalid command \"$x\"")
-    Delete ix ->
-      pure (Continue (deleteAt ix todos))
->>>>>>> 5fe789e9
 
 loop : Array String -> IO ()
-loop todos = 
+loop todos =
   comp
     print "> "
     bind line <- readln
     bind next <- runCommand (parseCommand line) todos
     case next of
-<<<<<<< HEAD
       Continue{ todos = newTodos } -> loop newTodos
       Quit -> pure ()
-=======
-      Continue newTodos -> loop newTodos
-      Quit x -> pure ()
->>>>>>> 5fe789e9
 
 main : IO ()
-main = 
+main =
   comp
     println "Welcome to your TODO list"
     loop []