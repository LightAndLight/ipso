--- conflicted
+++ resolved
@@ -1,12 +1,6 @@
-<<<<<<< HEAD
 mod test;
 
-use ipso_core::{
-    self as core, Builtin, Declaration, Expr, ModulePath, ModuleUsage, Pattern, StringPart,
-};
-=======
 use ipso_core::{self as core, Builtin, Expr, ModulePath, ModuleUsage, Pattern, StringPart};
->>>>>>> 6a28b87c
 use ipso_rope::Rope;
 use ipso_syntax::{Binop, ModuleName};
 use paste::paste;
